--- conflicted
+++ resolved
@@ -7,11 +7,7 @@
 from flask import render_template, session, request, url_for, redirect, flash
 from .server import app, cached, cache
 from .qa_bot import QaBot, ANSWERS
-<<<<<<< HEAD
 from .db import add_question, add_animal, add_answer, game_stats, Animal, Question, get_all
-=======
-from .db import add_question, add_animal, add_answer, game_stats, Question, Animal, get_all
->>>>>>> 085bef84
 
 def get_session_id():
     return ''.join('{:02x}'.format(x) for x in urandom(40))
