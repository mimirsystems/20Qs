--- conflicted
+++ resolved
@@ -218,7 +218,6 @@
 def add_animal(animal_name, batch=False):
     """ Add an animal if not already found, then return it """
     animal_name = animal_name.lower().strip()
-<<<<<<< HEAD
     if len(animal_name) < 3 or len(animal_name) > 30:
         return
     animal = Animal.query.filter(Animal.name == animal_name).first()
@@ -232,20 +231,6 @@
     if not batch:
         db.session.commit()
     return animal
-=======
-    if animal_name != "":
-        animal = Animal.query.filter(Animal.name == animal_name).first()
-        if animal is None:
-            animal = Animal(animal_name)
-            db.session.add(animal)
-            animals = get_all(Animal)
-            animals.append(animal)
-            key = cache_key('all/Animal')
-            cache.set(key, animals)
-        if not batch:
-            db.session.commit()
-        return animal
->>>>>>> 650f46c8
 
 def add_question(question_txt, batch=False):
     """ Add a question if not already found, then return it """
